from __future__ import annotations

from typing import List, Optional, Tuple

from sqlalchemy import asc, desc, func, select
from sqlalchemy.orm import selectinload

from extensions.database import db
from models.project import Project
from models.test_plan import TestPlan
from models.plan_case import PlanCase
from models.plan_device_model import PlanDeviceModel
from models.plan_tester import TestPlanTester
from models.execution import ExecutionRun, ExecutionResult, ExecutionResultLog


class TestPlanRepository:
    """测试计划相关的持久化操作封装。"""

    @staticmethod
    def create(**kwargs) -> TestPlan:
        plan = TestPlan(**kwargs)
        db.session.add(plan)
        db.session.flush()
        return plan

    @staticmethod
    def get_by_id(
        plan_id: int,
        *,
        load_project: bool = True,
        load_creator: bool = True,
        load_cases: bool = True,
        load_case_results: bool = True,
        load_case_result_logs: bool = True,
        load_case_result_log_attachments: bool = True,
        load_case_result_attachments: bool = True,
        load_device_models: bool = True,
        load_testers: bool = True,
        load_execution_runs: bool = True,
        load_execution_run_results: bool = True,
    ) -> Optional[TestPlan]:
        stmt = select(TestPlan)
        options = []

        if load_project:
            options.append(selectinload(TestPlan.project).selectinload(Project.department))
        if load_creator:
            options.append(selectinload(TestPlan.creator))
        if load_device_models:
            options.append(
                selectinload(TestPlan.plan_device_models).selectinload(PlanDeviceModel.device_model)
            )
        if load_testers:
            options.append(selectinload(TestPlan.plan_testers).selectinload(TestPlanTester.tester))
        if load_execution_runs:
            run_loader = selectinload(TestPlan.execution_runs)
            if load_execution_run_results:
                run_loader = run_loader.selectinload(ExecutionRun.execution_results)
            options.append(run_loader)
        if load_cases:
<<<<<<< HEAD
            cases_loader = selectinload(TestPlan.plan_cases)
            options.append(cases_loader)
            options.append(cases_loader.selectinload(PlanCase.origin_case))
=======
            case_loader = selectinload(TestPlan.plan_cases)
            case_loader = case_loader.selectinload(PlanCase.origin_case)
>>>>>>> b3740393

            if load_case_results:
                results_loader = cases_loader.selectinload(PlanCase.execution_results)
                options.append(results_loader)

                if load_case_result_attachments:
                    options.append(results_loader.selectinload(ExecutionResult.attachments))

                if load_case_result_logs:
                    logs_loader = results_loader.selectinload(ExecutionResult.logs)
                    options.append(logs_loader)

                    if load_case_result_log_attachments:
                        options.append(
                            logs_loader.selectinload(ExecutionResultLog.attachments)
                        )

        if options:
            stmt = stmt.options(*options)

        stmt = stmt.where(TestPlan.id == plan_id)
        return db.session.execute(stmt).scalar_one_or_none()

    @staticmethod
    def get_plan_case(
            plan_id: int,
            plan_case_id: int,
            *,
            include_results: bool = True,
            include_result_logs: bool = True,
            include_result_log_attachments: bool = True,
            include_result_attachments: bool = True,
    ) -> Optional[PlanCase]:
        stmt = select(PlanCase)
        load_opts = []

        if include_results:
            base = selectinload(PlanCase.execution_results)

            # execution_results -> attachments
            if include_result_attachments:
                load_opts.append(base.selectinload(ExecutionResult.attachments))

            # execution_results -> logs
            if include_result_logs:
                load_opts.append(base.selectinload(ExecutionResult.logs))

                # execution_results -> logs -> attachments
                if include_result_log_attachments:
                    load_opts.append(
                        base.selectinload(ExecutionResult.logs)
                        .selectinload(ExecutionResultLog.attachments)
                    )

        load_opts.append(selectinload(PlanCase.origin_case))

        if load_opts:
            stmt = stmt.options(*load_opts)

        stmt = stmt.where(
            PlanCase.plan_id == plan_id,
            PlanCase.id == plan_case_id,
        )
        return db.session.execute(stmt).scalar_one_or_none()

    @staticmethod
    def list(
        project_id: Optional[int] = None,
        department_id: Optional[int] = None,
        status: Optional[str] = None,
        keyword: Optional[str] = None,
        page: int = 1,
        page_size: int = 20,
        order_desc: bool = True,
    ) -> Tuple[List[TestPlan], int]:
        stmt = select(TestPlan).options(
            selectinload(TestPlan.project).selectinload(Project.department),
            selectinload(TestPlan.plan_device_models).selectinload(PlanDeviceModel.device_model),
            selectinload(TestPlan.plan_testers).selectinload(TestPlanTester.tester),
        )
        count_stmt = select(func.count(TestPlan.id))

        conditions = []
        if project_id:
            conditions.append(TestPlan.project_id == project_id)
        if department_id:
            conditions.append(TestPlan.project.has(Project.department_id == department_id))
        if status:
            conditions.append(TestPlan.status == status)
        if keyword:
            conditions.append(TestPlan.name.ilike(f"%{keyword.strip()}%"))
        if conditions:
            stmt = stmt.where(*conditions)
            count_stmt = count_stmt.where(*conditions)

        stmt = stmt.order_by(desc(TestPlan.created_at) if order_desc else asc(TestPlan.created_at))
        total = db.session.execute(count_stmt).scalar() or 0
        stmt = stmt.offset((page - 1) * page_size).limit(page_size)
        items = db.session.execute(stmt).scalars().all()
        return items, total

    @staticmethod
    def delete(plan: TestPlan):
        db.session.delete(plan)

    @staticmethod
    def add_plan_case(plan_case: PlanCase):
        db.session.add(plan_case)

    @staticmethod
    def add_plan_device_model(plan_device_model: PlanDeviceModel):
        db.session.add(plan_device_model)

    @staticmethod
    def add_plan_tester(plan_tester: TestPlanTester):
        db.session.add(plan_tester)

    @staticmethod
    def add_execution_run(run: ExecutionRun):
        db.session.add(run)

    @staticmethod
    def add_execution_result(result: ExecutionResult):
        db.session.add(result)

    @staticmethod
    def add_execution_result_log(log: ExecutionResultLog):
        db.session.add(log)

    @staticmethod
    def commit():
        db.session.commit()

    @staticmethod
    def rollback():
        db.session.rollback()<|MERGE_RESOLUTION|>--- conflicted
+++ resolved
@@ -59,15 +59,9 @@
                 run_loader = run_loader.selectinload(ExecutionRun.execution_results)
             options.append(run_loader)
         if load_cases:
-<<<<<<< HEAD
             cases_loader = selectinload(TestPlan.plan_cases)
             options.append(cases_loader)
             options.append(cases_loader.selectinload(PlanCase.origin_case))
-=======
-            case_loader = selectinload(TestPlan.plan_cases)
-            case_loader = case_loader.selectinload(PlanCase.origin_case)
->>>>>>> b3740393
-
             if load_case_results:
                 results_loader = cases_loader.selectinload(PlanCase.execution_results)
                 options.append(results_loader)
