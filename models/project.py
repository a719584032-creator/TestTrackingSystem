# -*- coding: utf-8 -*-
"""
project.py
--------------------------------------------------------------------
项目实体及成员：
- Project: 部门内的一个产品/子系统/版本域。
- ProjectMember: 用户在项目内的角色（tester / maintainer / owner 等）。
用途：
- 用例、计划、标签、执行统计等均以 Project 作为业务边界。
- 权限控制：优先项目成员，继承部门策略。
"""

from extensions.database import db
from .mixins import TimestampMixin, SoftDeleteMixin, COMMON_TABLE_ARGS


<<<<<<< HEAD
class Project(TimestampMixin, SoftDeleteMixin, db.Model):
=======

class Project(TimestampMixin, db.Model):
>>>>>>> 7a2efbcd
    __tablename__ = "project"
    __table_args__ = (
        db.UniqueConstraint("department_id", "name", name="uq_project_dept_name"),
        COMMON_TABLE_ARGS,
    )

    id = db.Column(db.Integer, primary_key=True)
    department_id = db.Column(
        db.Integer, db.ForeignKey("department.id", ondelete="CASCADE"), nullable=False
    )
    name = db.Column(db.String(128), nullable=False)
    code = db.Column(db.String(64), unique=True)
    status = db.Column(db.String(32), nullable=False, server_default="active")
    description = db.Column(db.Text)
    owner_user_id = db.Column(
        db.Integer, db.ForeignKey("user.id", ondelete="SET NULL")
    )

    department = db.relationship("Department", back_populates="projects")
    owner = db.relationship(
        "User", backref=db.backref("owned_projects", passive_deletes=True)
    )
    test_plans = db.relationship(
        "TestPlan", back_populates="project", cascade="all, delete-orphan"
    )
    members = db.relationship(
        "ProjectMember", back_populates="project", cascade="all, delete-orphan"
    )

    def to_dict(self):
        return {
            "id": self.id,
            "department_id": self.department_id,
            "name": self.name,
            "code": self.code,
            "status": self.status,
            "description": self.description,
            "owner_user_id": self.owner_user_id,
            "created_at": self.created_at.isoformat() if self.created_at else None,
            "updated_at": self.updated_at.isoformat() if self.updated_at else None,
        }


class ProjectMember(TimestampMixin, db.Model):
    __tablename__ = "project_member"
    __table_args__ = (
        db.UniqueConstraint("project_id", "user_id", name="uq_project_member_project_user"),
        COMMON_TABLE_ARGS,
    )
    id = db.Column(db.Integer, primary_key=True)
    project_id = db.Column(
        db.Integer, db.ForeignKey("project.id", ondelete="CASCADE"), nullable=False
    )
    user_id = db.Column(
        db.Integer, db.ForeignKey("user.id", ondelete="CASCADE"), nullable=False
    )
    role = db.Column(db.String(32), nullable=False, server_default="tester")

    project = db.relationship("Project", back_populates="members")
    user = db.relationship(
        "User", backref=db.backref("project_memberships", cascade="all, delete-orphan")
    )<|MERGE_RESOLUTION|>--- conflicted
+++ resolved
@@ -14,12 +14,8 @@
 from .mixins import TimestampMixin, SoftDeleteMixin, COMMON_TABLE_ARGS
 
 
-<<<<<<< HEAD
 class Project(TimestampMixin, SoftDeleteMixin, db.Model):
-=======
 
-class Project(TimestampMixin, db.Model):
->>>>>>> 7a2efbcd
     __tablename__ = "project"
     __table_args__ = (
         db.UniqueConstraint("department_id", "name", name="uq_project_dept_name"),
